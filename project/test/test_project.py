--- conflicted
+++ resolved
@@ -488,7 +488,7 @@
                                                                                   'default')
         assert expected_error == project.problems[0]
 
-    with_directory_contents({PROJECT_FILENAME: "commands:\n default:\n    foobar: 'boo'\n"}, check_app_entry)
+    with_directory_contents({DEFAULT_PROJECT_FILENAME: "commands:\n default:\n    foobar: 'boo'\n"}, check_app_entry)
 
 
 def test_command_with_bogus_key_and_ok_key():
@@ -500,7 +500,7 @@
         command._attributes == dict(shell="bar")
 
     with_directory_contents(
-        {PROJECT_FILENAME: "commands:\n default:\n    foobar: 'boo'\n\n    shell: 'bar'\n"}, check_app_entry)
+        {DEFAULT_PROJECT_FILENAME: "commands:\n default:\n    foobar: 'boo'\n\n    shell: 'bar'\n"}, check_app_entry)
 
 
 def test_two_empty_commands():
@@ -537,7 +537,7 @@
                                                                                           'default', 'shell', 42)
         assert expected_error == project.problems[0]
 
-    with_directory_contents({PROJECT_FILENAME: "commands:\n default:\n    shell: 42\n"}, check_shell_non_dict)
+    with_directory_contents({DEFAULT_PROJECT_FILENAME: "commands:\n default:\n    shell: 42\n"}, check_shell_non_dict)
 
 
 def test_launch_argv_from_project_file_app_entry():
@@ -573,7 +573,7 @@
         assert project.commands['foo'] is command
 
     with_directory_contents(
-        {PROJECT_FILENAME: """
+        {DEFAULT_PROJECT_FILENAME: """
 commands:
   foo:
     shell: foo bar ${PREFIX}
@@ -603,7 +603,7 @@
         assert exec_info.shell
 
     with_directory_contents(
-        {PROJECT_FILENAME: """
+        {DEFAULT_PROJECT_FILENAME: """
 commands:
   foo:
     windows: foo bar %CONDA_ENV_PATH%
@@ -622,8 +622,7 @@
         exec_info = project.exec_info_for_environment(environ)
         assert exec_info is None
 
-<<<<<<< HEAD
-    with_directory_contents({PROJECT_FILENAME: """
+    with_directory_contents({DEFAULT_PROJECT_FILENAME: """
 """}, check_exec_info)
 
 
@@ -644,15 +643,11 @@
     not_us = 'windows'
     if platform.system() == 'Windows':
         not_us = 'shell'
-    with_directory_contents({PROJECT_FILENAME: """
+    with_directory_contents({DEFAULT_PROJECT_FILENAME: """
 commands:
   foo:
     %s: foo
 """ % not_us}, check_exec_info)
-=======
-    with_directory_contents({DEFAULT_PROJECT_FILENAME: """
-"""}, check_launch_argv)
->>>>>>> 9d65d68f
 
 
 def test_launch_argv_from_meta_file():
